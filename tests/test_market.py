from nft_market import Market, Retriever

r = Retriever()


def test_opensea():
    # OpenSea
    print(r.fetch(Market.OpenSea, 'clonex'))  # CLONE X - X TAKASHI MURAKAMI
    print(r.fetch(Market.OpenSea, 'azuki'))  # Azuki
    print(r.fetch(Market.OpenSea, 'mutant-ape-yacht-club'))  # Mutant Ape Yacht Club


def test_entrepot():
    # Entrepot
    print(r.fetch(Market.Entrepot, 'btcflower'))  # BTC Flower
    print(r.fetch(Market.Entrepot, 'poked'))  # Poked bots
    print(r.fetch(Market.Entrepot, 'motoko'))  # Motoko Day Drop


def test_tofunft():
    # tofuNFT
    print(r.fetch(Market.tofuNFT, 'gh0stlygh0sts-eth'))  # Gh0stly Gh0sts
    print(r.fetch(Market.tofuNFT, 'samurise'))  # Lost SamuRise
    print(r.fetch(Market.tofuNFT, 'gh0stlygh0sts-bsc'))  # Gh0stly Gh0sts


def test_pancakeswap():
    # PancakeSwap
    print(r.fetch(Market.PancakeSwap, '0x0a8901b0e25deb55a87524f0cc164e9644020eba'))  # Pancake Squad
    print(r.fetch(Market.PancakeSwap, '0xDf7952B35f24aCF7fC0487D01c8d5690a60DBa07'))  # Pancake Bunnies
    print(r.fetch(Market.PancakeSwap, '0x4bd2a30435e6624CcDee4C60229250A84a2E4cD6'))  # Gamester Apes


def test_rarible():
    # Rarible
    print(r.fetch(Market.Rarible, '0x3110ef5f612208724ca51f5761a69081809f03b7'))  # Impostors Genesis Aliens
    print(r.fetch(Market.Rarible, '0x49cf6f5d44e70224e2e23fdcdd2c053f30ada28b'))  # CloneX
    print(r.fetch(Market.Rarible, 'boredapeyachtclub'))  # BoredApeYachtClub


def test_ghostmarket():
    # GhostMarket
    print(r.fetch(Market.GhostMarket, 'neoverse'))  # Neoverse
    print(r.fetch(Market.GhostMarket, 'tothemoon'))  # TOTHEMOON
    print(r.fetch(Market.GhostMarket, 'humswap-bowls'))  # Humswap Bowls


<<<<<<< HEAD
def test_magiceden():
    # MagicEden
    print(r.fetch(Market.MagicEden, 'solgods'))  # SOLgods
    print(r.fetch(Market.MagicEden, 'tombstoned'))  # TombStoned High Society
    print(r.fetch(Market.MagicEden, 'degods'))  # DeGods
=======
def test_cryptocom():
    # Crypto.com
    print(r.fetch(Market.Cryptocom, '6c7b1a68479f2fc35e9f81e42bcb7397'))  # Ballies Origins
    print(r.fetch(Market.Cryptocom, '82421cf8e15df0edcaa200af752a344f'))  # Loaded Lions
    print(r.fetch(Market.Cryptocom, '4ff90f089ac3ef9ce342186adc48a30d'))  # AlphaBot Society


def test_gem():
    # Gem
    print(r.fetch(Market.Gem, 'official-moar-by-joan-cornella'))  # "MOAR" by Joan Cornella
    print(r.fetch(Market.Gem, 'hakinft-io'))  # HAKI NFT
    print(r.fetch(Market.Gem, 'los-muertos-world'))  # Los Muertos World


def test_looksrare():
    # LooksRare
    print(r.fetch(Market.LooksRare, '0x4E1f41613c9084FdB9E34E11fAE9412427480e56'))  # Terraforms
    print(r.fetch(Market.LooksRare, '0x1dfe7Ca09e99d10835Bf73044a23B73Fc20623DF'))  # More Loot
    print(r.fetch(Market.LooksRare, '0xcE25E60A89F200B1fA40f6c313047FFe386992c3'))  # dotdotdot


def test_nftrade():
    # NFTrade
    print(r.fetch(Market.NFTrade, '0xc93c53de60d1a28df01e41f5bc04619039d2ef4f'))  # League of Kingdoms Skin
    print(r.fetch(Market.NFTrade, '0x8815fae8feb5e1b2f8a6c7c948d9fd1866e07a4f'))  # Mines of Dalarnia Land Plots
    print(r.fetch(Market.NFTrade, '0xaab56a5a22db41d6663aab0f8f0bed979c84c569'))  # PIRATE CHEST v2


def sample_solanart():
    # Solanart
    print(r.fetch(Market.Solanart, 'degenape'))  # Degenerate Ape Academy
    print(r.fetch(Market.Solanart, 'aurory'))  # Aurory
    print(r.fetch(Market.Solanart, 'solpunks'))  # SolPunks
>>>>>>> 1c926bca
<|MERGE_RESOLUTION|>--- conflicted
+++ resolved
@@ -45,13 +45,6 @@
     print(r.fetch(Market.GhostMarket, 'humswap-bowls'))  # Humswap Bowls
 
 
-<<<<<<< HEAD
-def test_magiceden():
-    # MagicEden
-    print(r.fetch(Market.MagicEden, 'solgods'))  # SOLgods
-    print(r.fetch(Market.MagicEden, 'tombstoned'))  # TombStoned High Society
-    print(r.fetch(Market.MagicEden, 'degods'))  # DeGods
-=======
 def test_cryptocom():
     # Crypto.com
     print(r.fetch(Market.Cryptocom, '6c7b1a68479f2fc35e9f81e42bcb7397'))  # Ballies Origins
@@ -85,4 +78,10 @@
     print(r.fetch(Market.Solanart, 'degenape'))  # Degenerate Ape Academy
     print(r.fetch(Market.Solanart, 'aurory'))  # Aurory
     print(r.fetch(Market.Solanart, 'solpunks'))  # SolPunks
->>>>>>> 1c926bca
+
+
+def test_magiceden():
+    # MagicEden
+    print(r.fetch(Market.MagicEden, 'solgods'))  # SOLgods
+    print(r.fetch(Market.MagicEden, 'tombstoned'))  # TombStoned High Society
+    print(r.fetch(Market.MagicEden, 'degods'))  # DeGods