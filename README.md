# nft-market

[![PyPI version](https://badge.fury.io/py/nft-market.svg)](https://badge.fury.io/py/nft-market)
[![test](https://github.com/ukaznil/nft-market/actions/workflows/pytest.yml/badge.svg)](https://github.com/ukaznil/nft-market/actions/workflows/pytest.yml)

## What is it?

**nft-market** is a Python library by which current market information of NFTs on several famous NFT markets (OpenSea,
Tofu, PancakeSwap, etc) can be obtained.

## Main features

**nft-market** provides simple APIs that return market information just by your giving the following arguments.

- The marketplace (from `nft_market.Market`)
- the ID of a specific NFT ([See the below in detail](https://github.com/ukaznil/nft-market#how-to-get-the-id-of-a-nft))

```python
from nft_market import Market, Retriever

r = Retriever()
print(r.fetch(Market.OpenSea, 'boredapeyachtclub'))  # Bored Ape Yacht Club

# [Output]
# type: nft_market.NFTInfo
# NFTInfo(id='boredapeyachtclub', name='Bored Ape Yacht Club', num_items_all=None, num_listing=10000, num_owners=6400, floor=111.0, volume=487600.0)
```

### Currently supported marketplaces

At this moment, the following marketplaces are supported in **nft-market**.

- [OpenSea](https://opensea.io/)
- [Entrepot](https://entrepot.app/)
- [tofuNFT](https://tofunft.com/)
- [PancakeSwap](https://pancakeswap.finance/nfts/)
- [Rarible](https://rarible.com/)
- [GhostMarket](https://ghostmarket.io/)
<<<<<<< HEAD
- [MagicEden](https://magiceden.io/)
=======
- [Crypto.com](https://crypto.com/nft/)
- [Gem](https://www.gem.xyz/)
- [LooksRare](https://looksrare.org/)
- [NFTrade](https://nftrade.com/)
- [Solanart](https://solanart.io/)
- Magic Eden (To be added soon)
>>>>>>> 1c926bca

Other marketplaces will be added into the list in the future. You can, off course, request them in issues if needed
immediately. Either PRs or issues are always welcome!

### How to get the ID of a NFT?

Although it depends on which marketplace you use, you can basically find it in the URL.

#### Example 1: OpenSea

When you want to retrieve the information of the NFT of [Bored Ape Yacht Club
](https://opensea.io/collection/boredapeyachtclub), the URL looks like `https://opensea.io/collection/boredapeyachtclub`
. In this URL, what differs according to a NFT is the part of `boredapeyachtclub`, which is all you need to use **
nft-market**.

#### Example 2: tofuNFT

URLs look like `https://tofunft.com/collection/astardegens/items`. In this case, what **nft-market** requires is only
the part of `astardegens`.

#### Other examples

We have several examples of the usage in [samples.py](https://github.com/ukaznil/nft-market/blob/master/samples.py) for
references.

### Available information

What you can retrieve may change by a marketplace you specify, as follows.

| Market      | Name    | # Items | # Listing | # Owners | Floor   | Volume  |
|-------------|---------|---------|-----------|----------|---------|---------|
| OpenSea     | &check; |         | &check;   | &check;  | &check; | &check; |
| Entrepot    | &check; |         | &check;   |          | &check; | &check; |
| tofuNFT     | &check; |         | &check;   |          | &check; | &check; |
| PancakeSwap | &check; | &check; | &check;   |          | &check; | &check; |
| Rarible     | &check; | &check; |           | &check;  | &check; | &check; |
| GhostMarket | &check; | &check; |           | &check;  | &check; | &check; |
<<<<<<< HEAD
| MagicEden   | &check; |         | &check;   |          | &check; | &check; |
=======
| Crypto.com  | &check; |         | &check;   | &check;  | &check; | &check; |
| Gem         | &check; |         | &check;   |          | &check; | &check; |
| LooksRare   | &check; |         | &check;   | &check;  | &check; | &check; |
| NFTrade     | &check; |         |           |          | &check; | &check; |
| Solanart    | &check; | &check; | &check;   | &check;  | &check; | &check; |
>>>>>>> 1c926bca

Other information may be provided in the future!

## Installation

You can install **nft-market** by pip.

```shell
pip install nft-market
```

Also, as **nft-market** depends on Firefox and its driver, you need to install them.

```shell
[mac]
$ brew install firefox

[ubuntu]
$ sudo apt install firefox
```

Besides, all Python dependencies are listed up in `requirements.txt`. Please install them
by `$ pip install -r requirements.txt` if you install **nft-market** not by pip but by cloning from GitHub.<|MERGE_RESOLUTION|>--- conflicted
+++ resolved
@@ -36,16 +36,12 @@
 - [PancakeSwap](https://pancakeswap.finance/nfts/)
 - [Rarible](https://rarible.com/)
 - [GhostMarket](https://ghostmarket.io/)
-<<<<<<< HEAD
-- [MagicEden](https://magiceden.io/)
-=======
 - [Crypto.com](https://crypto.com/nft/)
 - [Gem](https://www.gem.xyz/)
 - [LooksRare](https://looksrare.org/)
 - [NFTrade](https://nftrade.com/)
 - [Solanart](https://solanart.io/)
-- Magic Eden (To be added soon)
->>>>>>> 1c926bca
+- [MagicEden](https://magiceden.io/)
 
 Other marketplaces will be added into the list in the future. You can, off course, request them in issues if needed
 immediately. Either PRs or issues are always welcome!
@@ -83,15 +79,12 @@
 | PancakeSwap | &check; | &check; | &check;   |          | &check; | &check; |
 | Rarible     | &check; | &check; |           | &check;  | &check; | &check; |
 | GhostMarket | &check; | &check; |           | &check;  | &check; | &check; |
-<<<<<<< HEAD
-| MagicEden   | &check; |         | &check;   |          | &check; | &check; |
-=======
 | Crypto.com  | &check; |         | &check;   | &check;  | &check; | &check; |
 | Gem         | &check; |         | &check;   |          | &check; | &check; |
 | LooksRare   | &check; |         | &check;   | &check;  | &check; | &check; |
 | NFTrade     | &check; |         |           |          | &check; | &check; |
 | Solanart    | &check; | &check; | &check;   | &check;  | &check; | &check; |
->>>>>>> 1c926bca
+| MagicEden   | &check; |         | &check;   |          | &check; | &check; |
 
 Other information may be provided in the future!
 
@@ -100,7 +93,7 @@
 You can install **nft-market** by pip.
 
 ```shell
-pip install nft-market
+$ pip install nft-market
 ```
 
 Also, as **nft-market** depends on Firefox and its driver, you need to install them.
