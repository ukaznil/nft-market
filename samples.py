from nft_market import Market, Retriever

r = Retriever(num_retry=0, verbose=True)


def sample_opensea():
    # OpenSea
    print(r.fetch(Market.OpenSea, 'clonex'))  # CLONE X - X TAKASHI MURAKAMI
    print(r.fetch(Market.OpenSea, 'azuki'))  # Azuki
    print(r.fetch(Market.OpenSea, 'mutant-ape-yacht-club'))  # Mutant Ape Yacht Club
    print(r.fetch(Market.OpenSea, 'beanzofficial'))  # BEANZ Official
    print(r.fetch(Market.OpenSea, 'arcade-land'))  # Arcade Land
    print(r.fetch(Market.OpenSea, 'akumaorigins'))  # Akuma Origins
    print(r.fetch(Market.OpenSea, 'boredapeyachtclub'))  # Bored Ape Yacht Club
    print(r.fetch(Market.OpenSea, 'kiwami-genesis'))  # KIWAMI Genesis
    print(r.fetch(Market.OpenSea, 'shinsekai-portal'))  # Shinsekai Portal
    print(r.fetch(Market.OpenSea, 'impostors-genesis-aliens'))  # Impostors Genesis Aliens


def sample_entrepot():
    # Entrepot
    print(r.fetch(Market.Entrepot, 'btcflower'))  # BTC Flower
    print(r.fetch(Market.Entrepot, 'poked'))  # Poked bots
    print(r.fetch(Market.Entrepot, 'motoko'))  # Motoko Day Drop
    print(r.fetch(Market.Entrepot, 'icpunks'))  # ICPunks
    print(r.fetch(Market.Entrepot, 'ogmedals'))  # OG MEDALS
    print(r.fetch(Market.Entrepot, 'cronics'))  # Cronic Critters
    print(r.fetch(Market.Entrepot, 'icpuppies'))  # ICPuppies
    print(r.fetch(Market.Entrepot, 'spaceapes'))  # Dfinity Space Apes
    print(r.fetch(Market.Entrepot, 'icdinos'))  # IC Dinos
    print(r.fetch(Market.Entrepot, 'ethflower'))  # ETH Flower


def sample_tofunft():
    # tofuNFT
    print(r.fetch(Market.tofuNFT, 'gh0stlygh0sts-eth'))  # Gh0stly Gh0sts
    print(r.fetch(Market.tofuNFT, 'samurise'))  # Lost SamuRise
    print(r.fetch(Market.tofuNFT, 'gh0stlygh0sts-bsc'))  # Gh0stly Gh0sts
    print(r.fetch(Market.tofuNFT, 'meta-warden'))  # MetaWarden
    print(r.fetch(Market.tofuNFT, 'league-of-kingdoms-item'))  # League of Kingdoms ITEM
    print(r.fetch(Market.tofuNFT, 'tiny-dinos-polygon'))  # tiny dinos
    print(r.fetch(Market.tofuNFT, 'astardegens'))  # AstarDegens
    print(r.fetch(Market.tofuNFT, 'astar-punks'))  # Astar Punks
    print(r.fetch(Market.tofuNFT, 'universe-ecosystem'))  # Universe Ecosystem
    print(r.fetch(Market.tofuNFT, 'node-whales'))  # Node Whales


def sample_pancakeswap():
    # PancakeSwap
    print(r.fetch(Market.PancakeSwap, '0x0a8901b0e25deb55a87524f0cc164e9644020eba'))  # Pancake Squad
    print(r.fetch(Market.PancakeSwap, '0xDf7952B35f24aCF7fC0487D01c8d5690a60DBa07'))  # Pancake Bunnies
    print(r.fetch(Market.PancakeSwap, '0x4bd2a30435e6624CcDee4C60229250A84a2E4cD6'))  # Gamester Apes
    print(r.fetch(Market.PancakeSwap, '0x11304895f41C5A9b7fBFb0C4B011A92f1020EF96'))  # ShitPunks
    print(r.fetch(Market.PancakeSwap, '0x44d85770aEa263F9463418708125Cd95e308299B'))  # BornBadBoys
    print(r.fetch(Market.PancakeSwap, '0x3da8410e6EF658c06E277a2769816688c37496CF'))  # BornBadGirls
    print(r.fetch(Market.PancakeSwap, '0xA46A4920B40f134420b472B16b3328d74D7B6B70'))  # The Bull Society
    print(r.fetch(Market.PancakeSwap, '0x98F606A4cdDE68b9f68732D21fb9bA8B5510eE48'))  # LittleGhosts
    print(r.fetch(Market.PancakeSwap, '0x467044e6A297084baAEBd53b6f1649C07527E273'))  # CyberBearz Army
    print(r.fetch(Market.PancakeSwap, '0x57A7c5d10c3F87f5617Ac1C60DA60082E44D539e'))  # Dauntless Alpies


def sample_rarible():
    # Rarible
    print(r.fetch(Market.Rarible, '0x4a8c9d751eeabc5521a68fb080dd7e72e46462af'))  # Arcade Land
    print(r.fetch(Market.Rarible, '0x3110ef5f612208724ca51f5761a69081809f03b7'))  # Impostors Genesis Aliens
    print(r.fetch(Market.Rarible, '0x49cf6f5d44e70224e2e23fdcdd2c053f30ada28b'))  # CloneX
    print(r.fetch(Market.Rarible, 'boredapeyachtclub'))  # BoredApeYachtClub
    print(r.fetch(Market.Rarible, 'losmuertos'))  # Los Muertos
    print(r.fetch(Market.Rarible, '0xeb3a9a839dfeeaf71db1b4ed6a8ae0ccb171b227'))  # MOAR by Joan Cornella
    print(r.fetch(Market.Rarible, '0xf97df1e168c27e22eedd34c05ae0615605c5dcbf'))  # Aki Story
    print(r.fetch(Market.Rarible, '0x4554c0b38d23450f7a32d58281a2b6e423bb27a6'))  # Kureiji
    print(r.fetch(Market.Rarible, 'loserclub'))  # Loser Club
    print(r.fetch(Market.Rarible, '0x98b82d9efc577b1c3aa6578342121231db2b47b9'))  # Shinsekai Portal


def sample_ghostmarket():
    # GhostMarket
    print(r.fetch(Market.GhostMarket, 'neoverse'))  # Neoverse
    print(r.fetch(Market.GhostMarket, 'tothemoon'))  # TOTHEMOON
    print(r.fetch(Market.GhostMarket, 'humswap-bowls'))  # Humswap Bowls
    print(r.fetch(Market.GhostMarket, 'puppet'))  # Puppet
    print(r.fetch(Market.GhostMarket, 'ghost'))  # Ghost
    print(r.fetch(Market.GhostMarket, 'somniumwave'))  # SOMNIUMWAVE
    print(r.fetch(Market.GhostMarket, 'antcoins'))  # AntCoins
    print(r.fetch(Market.GhostMarket, '22rs'))  # 22 Racing Series
    print(r.fetch(Market.GhostMarket, 'fcc'))  # Featured Community
    print(r.fetch(Market.GhostMarket, 'luckytiger'))  # LuckyTiger


<<<<<<< HEAD
def sample_magiceden():
    # MagicEden
    print(r.fetch(Market.MagicEden, 'solgods'))  # SOLgods
    print(r.fetch(Market.MagicEden, 'tombstoned'))  # TombStoned High Society
    print(r.fetch(Market.MagicEden, 'degods'))  # DeGods
    print(r.fetch(Market.MagicEden, 'degendojonft'))  # Degen Dojo
    print(r.fetch(Market.MagicEden, 'cosmic_ape_crusaders'))  # Cosmic Ape Crusaders
    print(r.fetch(Market.MagicEden, 'atadians'))  # OG Atadians
    print(r.fetch(Market.MagicEden, 'blocksmith_labs'))  # Blocksmith Labs
    print(r.fetch(Market.MagicEden, 'decimusdynamics'))  # Decimus Dynamics
    print(r.fetch(Market.MagicEden, 'dhly'))  # Dahlys
    print(r.fetch(Market.MagicEden, 'fellowapes'))  # Fellow Apes
=======
def sample_cryptocom():
    # Crypto.com
    print(r.fetch(Market.Cryptocom, '6c7b1a68479f2fc35e9f81e42bcb7397'))  # Ballies Origins
    print(r.fetch(Market.Cryptocom, '82421cf8e15df0edcaa200af752a344f'))  # Loaded Lions
    print(r.fetch(Market.Cryptocom, '4ff90f089ac3ef9ce342186adc48a30d'))  # AlphaBot Society
    print(r.fetch(Market.Cryptocom, 'bd2890bc85bd036bc71e999a147b7fe5'))  # Cryptoverse
    print(r.fetch(Market.Cryptocom, 'faa3d8da88f9ee2f25267e895db71471'))  # PsychoKitties: The New Era
    print(r.fetch(Market.Cryptocom, '282ff8943c87c682b06dfcbb531b7118'))  # POTATOES ARE HUMANS TOO
    print(r.fetch(Market.Cryptocom, '8539b9d1f2337bf5725c75d2a47e4f0d'))  # Cosmic Creatures
    print(r.fetch(Market.Cryptocom, '69d0601d6d4ecd0ea670835645d47b0d'))  # PsychoKitties: The Rise Of Mollies
    print(r.fetch(Market.Cryptocom, '66b8c165ad4babe1b488b4981d07438e'))  # PHAZES
    print(r.fetch(Market.Cryptocom, '6e656ea14b0863f3cf1dbd41554302d3'))  # The Art of Giving


def sample_gem():
    # Gem
    print(r.fetch(Market.Gem, 'official-moar-by-joan-cornella'))  # "MOAR" by Joan Cornella
    print(r.fetch(Market.Gem, 'hakinft-io'))  # HAKI NFT
    print(r.fetch(Market.Gem, 'los-muertos-world'))  # Los Muertos World
    print(r.fetch(Market.Gem, 'boredapeyachtclub'))  # Bored Ape Yacht Club
    print(r.fetch(Market.Gem, 'arcade-land'))  # Arcade Land
    print(r.fetch(Market.Gem, 'hikarinftofficial'))  # Hikari Official
    print(r.fetch(Market.Gem, 'impostors-genesis-aliens'))  # Impostors Genesis Aliens
    print(r.fetch(Market.Gem, 'official-kreepy-club'))  # OFFICIAL KREEPY CLUB
    print(r.fetch(Market.Gem, 'froyokittenscollection'))  # froyo kittens
    print(r.fetch(Market.Gem, 'mutant-ape-yacht-club'))  # Mutant Ape Yacht Club


def sample_looksrare():
    # LooksRare
    print(r.fetch(Market.LooksRare, '0x4E1f41613c9084FdB9E34E11fAE9412427480e56'))  # Terraforms
    print(r.fetch(Market.LooksRare, '0x1dfe7Ca09e99d10835Bf73044a23B73Fc20623DF'))  # More Loot
    print(r.fetch(Market.LooksRare, '0xcE25E60A89F200B1fA40f6c313047FFe386992c3'))  # dotdotdot
    print(r.fetch(Market.LooksRare, '0x7Bd29408f11D2bFC23c34f18275bBf23bB716Bc7'))  # Meebits
    print(r.fetch(Market.LooksRare, '0xBC4CA0EdA7647A8aB7C2061c2E118A18a936f13D'))  # Bored Ape Yacht Club
    print(r.fetch(Market.LooksRare, '0x60E4d786628Fea6478F785A6d7e704777c86a7c6'))  # Mutant Ape Yacht Club
    print(r.fetch(Market.LooksRare, '0x7a376C1F8eDF7BA7Eb94A7438a8313a17D830FF8'))  # ProjectKevins
    print(r.fetch(Market.LooksRare, '0xED5AF388653567Af2F388E6224dC7C4b3241C544'))  # Azuki
    print(r.fetch(Market.LooksRare, '0x49cF6f5d44E70224e2E23fDcdd2C053F30aDA28B'))  # CloneX
    print(r.fetch(Market.LooksRare, '0xBd785591D714f691E939de7ec6D72550a44c598c'))  # AlphaDoggg Tag


def sample_nftrade():
    # NFTrade
    print(r.fetch(Market.NFTrade, 'polygon/0xc93c53de60d1a28df01e41f5bc04619039d2ef4f'))  # League of Kingdoms Skin
    print(r.fetch(Market.NFTrade, 'bsc/0x8815fae8feb5e1b2f8a6c7c948d9fd1866e07a4f'))  # Mines of Dalarnia Land Plots
    print(r.fetch(Market.NFTrade, 'avalanche/0xaab56a5a22db41d6663aab0f8f0bed979c84c569'))  # PIRATE CHEST v2
    print(r.fetch(Market.NFTrade, 'avalanche/0x023a1eafc590d790fabd1d00872881c2a9e3c74a'))  # Louverture
    print(r.fetch(Market.NFTrade, 'bsc/0xe9b9497798b5fe949039c01b1a772bdcb7e9ba10'))  # Gamer NFLs
    print(r.fetch(Market.NFTrade, 'avalanche/0xa69fee085a4c38656ce9c37a064a330725307482'))  # Avalant
    print(r.fetch(Market.NFTrade, 'avalanche/0x4a8e6a9b93e55af71882f3afaa10141715ce5fd2'))  # Tiny Bones Club
    print(r.fetch(Market.NFTrade, 'avalanche/0xeab33f781ada4ee7e91fd63ad87c5bb47ffb8a83'))  # Yield Hunt
    print(r.fetch(Market.NFTrade, 'avalanche/0xd5c6064e09ff127e24900adfb8559c4ee0634729'))  # NodeBears
    print(r.fetch(Market.NFTrade, 'avalanche/0x6cc4cc814c7154fb67965c8044cc803b3199ec53'))  # Pizza Game Chef Tools


def sample_solanart():
    # Solanart
    print(r.fetch(Market.Solanart, 'degenape'))  # Degenerate Ape Academy
    print(r.fetch(Market.Solanart, 'aurory'))  # Aurory
    print(r.fetch(Market.Solanart, 'solpunks'))  # SolPunks
    print(r.fetch(Market.Solanart, 'degeneratetrashpandas'))  # Degenerate Trash Pandas
    print(r.fetch(Market.Solanart, 'degenerate_ape_kindergarten'))  # Degenerate Ape Kindergarten
    print(r.fetch(Market.Solanart, 'grimsyndicate'))  # Grim Syndicate
    print(r.fetch(Market.Solanart, 'cyberpharmacist'))  # Cyber Pharmacy
    print(r.fetch(Market.Solanart, 'famousfoxfederation'))  # Famous Fox Federation
    print(r.fetch(Market.Solanart, 'nyanheroes'))  # Nyan Heroes
    print(r.fetch(Market.Solanart, 'verseestatexvincentfaudemer'))  # Verse Estate
>>>>>>> 1c926bca
<|MERGE_RESOLUTION|>--- conflicted
+++ resolved
@@ -87,20 +87,6 @@
     print(r.fetch(Market.GhostMarket, 'luckytiger'))  # LuckyTiger
 
 
-<<<<<<< HEAD
-def sample_magiceden():
-    # MagicEden
-    print(r.fetch(Market.MagicEden, 'solgods'))  # SOLgods
-    print(r.fetch(Market.MagicEden, 'tombstoned'))  # TombStoned High Society
-    print(r.fetch(Market.MagicEden, 'degods'))  # DeGods
-    print(r.fetch(Market.MagicEden, 'degendojonft'))  # Degen Dojo
-    print(r.fetch(Market.MagicEden, 'cosmic_ape_crusaders'))  # Cosmic Ape Crusaders
-    print(r.fetch(Market.MagicEden, 'atadians'))  # OG Atadians
-    print(r.fetch(Market.MagicEden, 'blocksmith_labs'))  # Blocksmith Labs
-    print(r.fetch(Market.MagicEden, 'decimusdynamics'))  # Decimus Dynamics
-    print(r.fetch(Market.MagicEden, 'dhly'))  # Dahlys
-    print(r.fetch(Market.MagicEden, 'fellowapes'))  # Fellow Apes
-=======
 def sample_cryptocom():
     # Crypto.com
     print(r.fetch(Market.Cryptocom, '6c7b1a68479f2fc35e9f81e42bcb7397'))  # Ballies Origins
@@ -169,4 +155,17 @@
     print(r.fetch(Market.Solanart, 'famousfoxfederation'))  # Famous Fox Federation
     print(r.fetch(Market.Solanart, 'nyanheroes'))  # Nyan Heroes
     print(r.fetch(Market.Solanart, 'verseestatexvincentfaudemer'))  # Verse Estate
->>>>>>> 1c926bca
+
+
+def sample_magiceden():
+    # MagicEden
+    print(r.fetch(Market.MagicEden, 'solgods'))  # SOLgods
+    print(r.fetch(Market.MagicEden, 'tombstoned'))  # TombStoned High Society
+    print(r.fetch(Market.MagicEden, 'degods'))  # DeGods
+    print(r.fetch(Market.MagicEden, 'degendojonft'))  # Degen Dojo
+    print(r.fetch(Market.MagicEden, 'cosmic_ape_crusaders'))  # Cosmic Ape Crusaders
+    print(r.fetch(Market.MagicEden, 'atadians'))  # OG Atadians
+    print(r.fetch(Market.MagicEden, 'blocksmith_labs'))  # Blocksmith Labs
+    print(r.fetch(Market.MagicEden, 'decimusdynamics'))  # Decimus Dynamics
+    print(r.fetch(Market.MagicEden, 'dhly'))  # Dahlys
+    print(r.fetch(Market.MagicEden, 'fellowapes'))  # Fellow Apes